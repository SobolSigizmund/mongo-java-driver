/*
 * Copyright (c) 2008 - 2012 10gen, Inc. <http://10gen.com>
 *
 * Licensed under the Apache License, Version 2.0 (the "License");
 * you may not use this file except in compliance with the License.
 * You may obtain a copy of the License at
 *
 *   http://www.apache.org/licenses/LICENSE-2.0
 *
 * Unless required by applicable law or agreed to in writing, software
 * distributed under the License is distributed on an "AS IS" BASIS,
 * WITHOUT WARRANTIES OR CONDITIONS OF ANY KIND, either express or implied.
 * See the License for the specific language governing permissions and
 * limitations under the License.
 */

package org.mongodb.impl;

import org.bson.types.Document;
import org.mongodb.Block;
import org.mongodb.CollectionAdmin;
import org.mongodb.Function;
import org.mongodb.MongoCollection;
import org.mongodb.MongoCollectionOptions;
import org.mongodb.MongoCursor;
import org.mongodb.MongoIterable;
import org.mongodb.MongoReadableStream;
import org.mongodb.MongoStream;
import org.mongodb.MongoWritableStream;
import org.mongodb.QueryFilterDocument;
import org.mongodb.ReadPreference;
import org.mongodb.WriteConcern;
import org.mongodb.command.CountCommand;
import org.mongodb.command.FindAndRemoveCommand;
import org.mongodb.command.FindAndReplaceCommand;
import org.mongodb.command.FindAndUpdateCommand;
import org.mongodb.operation.MongoFieldSelector;
import org.mongodb.operation.MongoFind;
import org.mongodb.operation.MongoFindAndRemove;
import org.mongodb.operation.MongoFindAndReplace;
import org.mongodb.operation.MongoFindAndUpdate;
import org.mongodb.operation.MongoInsert;
import org.mongodb.operation.MongoQueryFilter;
import org.mongodb.operation.MongoRemove;
import org.mongodb.operation.MongoReplace;
import org.mongodb.operation.MongoSave;
import org.mongodb.operation.MongoSortCriteria;
import org.mongodb.operation.MongoUpdate;
import org.mongodb.operation.MongoUpdateOperations;
import org.mongodb.result.InsertResult;
import org.mongodb.result.QueryResult;
import org.mongodb.result.RemoveResult;
import org.mongodb.result.UpdateResult;
import org.mongodb.serialization.CollectibleSerializer;
import org.mongodb.serialization.Serializer;

import java.util.Collection;

class MongoCollectionImpl<T> extends MongoCollectionBaseImpl<T> implements MongoCollection<T> {

    private CollectionAdmin admin;

    public MongoCollectionImpl(final String name, final MongoDatabaseImpl database,
                               final CollectibleSerializer<T> serializer,
                               final MongoCollectionOptions options) {
        super(serializer, name, database, options);
        admin = new CollectionAdminImpl(database.getClient().getOperations(), options.getPrimitiveSerializers(), database.getName(),
                                        name);
    }

    @Override
    public MongoReadableStream<T> batchSize(final int batchSize) {
        return new MongoCollectionStream().batchSize(batchSize);
    }

    @Override
    public MongoReadableStream<T> readPreference(final ReadPreference readPreference) {
        return new MongoCollectionStream().readPreference(readPreference);
    }

    @Override
    public MongoCursor<T> iterator() {
        return find();
    }

    @Override
    public MongoCursor<T> find() {
        return new MongoCollectionStream().find();
    }

    @Override
    public T findOne() {
        return new MongoCollectionStream().findOne();
    }

    @Override
    public long count() {
        return new MongoCollectionStream().count();
    }

    @Override
    public void forEach(Block<? super T> block) {
        new MongoCollectionStream().forEach(block);
    }

    @Override
    public <A extends Collection<? super T>> A into(final A target) {
        return new MongoCollectionStream().into(target);
    }

    @Override
    public <U> MongoIterable<U> map(final Function<T, U> mapper) {
        return new MongoCollectionStream().map(mapper);
    }

    @Override
    public InsertResult insert(final T document) {
        return new MongoCollectionStream().insert(document);
    }

    @Override
    public InsertResult insert(final Iterable<T> documents) {
        return new MongoCollectionStream().insert(documents);
    }

    @Override
    public UpdateResult save(final T document) {
        return new MongoCollectionStream().save(document);
    }

    @Override
<<<<<<< HEAD
    public MongoStream<T> filter(final MongoQueryFilter filter) {
        return new MongoCollectionStream().filter(filter);
    }

    @Override
    public MongoStream<T> sort(final MongoSortCriteria sortCriteria) {
        return new MongoCollectionStream().sort(sortCriteria);
    }

    @Override
    public MongoStream<T> skip(final int skip) {
        return new MongoCollectionStream().skip(skip);
    }

    @Override
    public MongoStream<T> limit(final int limit) {
        return new MongoCollectionStream().limit(limit);
    }

    @Override
    public MongoStream<T> noLimit() {
        return new MongoCollectionStream().noLimit();
    }

    @Override
    public MongoStream<T> select(final MongoFieldSelector selector) {
        return new MongoCollectionStream().select(selector);
    }

    @Override
    public MongoWritableStream<T> writeConcern(final WriteConcern writeConcern) {
        return new MongoCollectionStream().writeConcern(writeConcern);
    }

    @Override
    public MongoWritableStream<T> upsert() {
        return new MongoCollectionStream().upsert();
=======
    @SuppressWarnings("unchecked")
    public UpdateResult save(final MongoSave<T> save) {
        Object id = serializer.getId(save.getDocument());
        if (id == null) {
            return insert(new MongoInsert<T>(save.getDocument()).writeConcern(save.getWriteConcern()));
        }
        else {
            return replace(new MongoReplace<T>(new QueryFilterDocument("_id", id), save.getDocument()).isUpsert(true).writeConcern(save.getWriteConcern()));
        }
>>>>>>> 78fb2883
    }

    @Override
    public RemoveResult remove() {
        return new MongoCollectionStream().remove();
    }

    @Override
    public UpdateResult update(final MongoUpdateOperations updateOperations) {
        return new MongoCollectionStream().update(updateOperations);
    }

    @Override
    public UpdateResult replace(final T replacement) {
        return new MongoCollectionStream().replace(replacement);
    }

    @Override
    public MongoWritableStream<T> returnNew() {
        return new MongoCollectionStream().returnNew();
    }

    @Override
    public T findAndUpdate(final MongoUpdateOperations updateOperations) {
        return new MongoCollectionStream().findAndUpdate(updateOperations);
    }

    @Override
    public T findAndReplace(final T replacement) {
        return new MongoCollectionStream().findAndReplace(replacement);
    }

    @Override
    public T findAndRemove() {
        return new MongoCollectionStream().findAndRemove();
    }

    @Override
    public CollectionAdmin admin() {
        return admin;
    }

    private Serializer<Document> getDocumentSerializer() {
        return options.getDocumentSerializer();
    }

    private class MongoCollectionStream implements MongoStream<T> {
        private MongoFind findOp;
        private WriteConcern writeConcern;
        private boolean upsert;
        private boolean limitSet;
        private boolean returnNew;  // TODO: Only for findAndModify

        private MongoCollectionStream() {
            findOp = new MongoFind();
            findOp.readPreference(getOptions().getReadPreference());
            writeConcern = getOptions().getWriteConcern();
        }

        private MongoCollectionStream(MongoCollectionStream from) {
            findOp = new MongoFind(from.findOp);
            writeConcern = getOptions().getWriteConcern();
            upsert = from.upsert;
            limitSet = from.limitSet;
            returnNew = from.returnNew;
        }

        @Override
        public MongoCursor<T> iterator() {
            return find();
        }

        @Override
        public MongoStream<T> filter(final MongoQueryFilter filter) {
            MongoCollectionStream newStream = new MongoCollectionStream(this);
            newStream.findOp.filter(filter);
            return newStream;
        }

        @Override
        public MongoStream<T> sort(final MongoSortCriteria sortCriteria) {
            MongoCollectionStream newStream = new MongoCollectionStream(this);
            newStream.findOp.order(sortCriteria);
            return newStream;
        }

        @Override
        public MongoStream<T> select(MongoFieldSelector selector) {
            MongoCollectionStream newStream = new MongoCollectionStream(this);
            newStream.findOp.select(selector);
            return newStream;
        }

        @Override
        public MongoStream<T> skip(final int skip) {
            MongoCollectionStream newStream = new MongoCollectionStream(this);
            newStream.findOp.skip(skip);
            return newStream;
        }

        @Override
        public MongoStream<T> limit(final int limit) {
            MongoCollectionStream newStream = new MongoCollectionStream(this);
            newStream.findOp.limit(limit);
            newStream.limitSet = true;
            return newStream;
        }

        @Override
        public MongoStream<T> noLimit() {
            return limit(0);
        }

        @Override
        public MongoStream<T> batchSize(final int batchSize) {
            MongoCollectionStream newStream = new MongoCollectionStream(this);
            newStream.findOp.batchSize(batchSize);
            return newStream;
        }

        @Override
        public MongoStream<T> readPreference(final ReadPreference readPreference) {
            MongoCollectionStream newStream = new MongoCollectionStream(this);
            newStream.findOp.readPreference(readPreference);
            return newStream;
        }

        @Override
        public MongoCursor<T> find() {
            return new MongoCollectionCursor<T>(MongoCollectionImpl.this, findOp);
        }

        @Override
        public T findOne() {
            QueryResult<T> res = getClient().getOperations().query(getNamespace(), findOp.batchSize(-1),
                                                                   getDocumentSerializer(),
                                                                   getSerializer());
            if (res.getResults().isEmpty()) {
                return null;
            }

            return res.getResults().get(0);
        }

        @Override
        public long count() {
            return new CountCommand(MongoCollectionImpl.this, findOp).execute().getCount();
        }

        @Override
        public void forEach(final Block<? super T> block) {
            MongoCursor<T> cursor = find();
            try {
                for (; cursor.hasNext(); ) {
                    block.run(cursor.next());
                }
            } finally {
                cursor.close();
            }
        }

        @Override
        public <A extends Collection<? super T>> A into(final A target) {
            forEach(new Block<T>() {
                @Override
                public void run(final T t) {
                    target.add(t);
                }
            });
            return target;
        }

        @Override
        public <U> MongoIterable<U> map(final Function<T, U> mapper) {
            return new MongoIterableCollection<T, U>(this, mapper);
        }

        @Override
        public MongoStream<T> writeConcern(WriteConcern writeConcern) {
            MongoCollectionStream newStream = new MongoCollectionStream(this);
            newStream.writeConcern = writeConcern;
            return newStream;
        }

        @Override
        public InsertResult insert(final T document) {
            return getClient().getOperations().insert(getNamespace(),
                                                      new MongoInsert<T>(document).writeConcern(writeConcern),
                                                      getSerializer());
        }

        @Override
        public InsertResult insert(final Iterable<T> documents) {
            return getClient().getOperations().insert(getNamespace(),
                                                      new MongoInsert<T>(documents).writeConcern(writeConcern),
                                                      getSerializer());
        }

        @Override
        public UpdateResult save(final T document) {
            Object id = serializer.getId(document);
            if (id == null) {
                return insert(document);
            }
            else {
                return filter(new QueryFilterDocument("_id", id)).upsert().replace(document);
            }
        }

        @Override
        public MongoStream<T> upsert() {
            MongoCollectionStream newStream = new MongoCollectionStream(this);
            newStream.upsert = true;
            return newStream;
        }

        @Override
        public RemoveResult remove() {
            MongoRemove remove = new MongoRemove(findOp.getFilter()).multi(getMultiFromLimit()).writeConcern(
                    writeConcern);
            return getClient().getOperations().remove(getNamespace(), remove, getDocumentSerializer());

        }

        @Override
        public UpdateResult update(MongoUpdateOperations updateOperations) {
            MongoUpdate update = new MongoUpdate(findOp.getFilter(), updateOperations).upsert(upsert).multi(
                    getMultiFromLimit()).writeConcern(writeConcern);
            return getClient().getOperations().update(getNamespace(), update, getDocumentSerializer());

        }

        @Override
        public UpdateResult replace(T replacement) {
            MongoReplace<T> replace = new MongoReplace<T>(findOp.getFilter(), replacement).upsert(upsert).writeConcern(
                    writeConcern);
            return getClient().getOperations().replace(getNamespace(), replace, getDocumentSerializer(),
                                                       getSerializer());

        }

        @Override
        public MongoWritableStream<T> returnNew() {
            MongoCollectionStream newStream = new MongoCollectionStream(this);
            newStream.returnNew = true;
            return newStream;
        }

        @Override
        public T findAndUpdate(final MongoUpdateOperations updateOperations) {
            MongoFindAndUpdate findAndUpdate = new MongoFindAndUpdate().where(findOp.getFilter()).updateWith(
                    updateOperations).returnNew(returnNew).select(findOp.getFields()).upsert(upsert).sortBy(
                    findOp.getOrder());
            return new FindAndUpdateCommand<T>(MongoCollectionImpl.this, findAndUpdate, getOptions().getPrimitiveSerializers(),
                                               getSerializer()).execute().getValue();
        }

        @Override
        public T findAndReplace(final T replacement) {
            MongoFindAndReplace findAndReplace = new MongoFindAndReplace<T>(replacement).where(
                    findOp.getFilter()).returnNew(returnNew).select(findOp.getFields()).upsert(upsert).sortBy(
                    findOp.getOrder());
            return new FindAndReplaceCommand<T>(MongoCollectionImpl.this, findAndReplace, getOptions().getPrimitiveSerializers(),
                                                getSerializer()).execute().getValue();
        }

        @Override
        public T findAndRemove() {
            MongoFindAndRemove findAndRemove = new MongoFindAndRemove().where(findOp.getFilter()).select(
                    findOp.getFields()).sortBy(findOp.getOrder());

            return new FindAndRemoveCommand<T>(MongoCollectionImpl.this, findAndRemove, getOptions().getPrimitiveSerializers(),
                                               getSerializer()).execute().getValue();
        }

        private boolean getMultiFromLimit() {
            if (limitSet) {
                if (findOp.getLimit() == 1) {
                    return false;
                }
                else if (findOp.getLimit() == 0) {
                    return true;
                }
                else {
                    throw new IllegalArgumentException("Update currently only supports a limit of either none or 1");
                }
            }
            else {
                return false;
            }
        }

    }

    private static class MongoIterableCollection<U, V> implements MongoIterable<V> {

        private final MongoIterable<U> iterable;
        private final Function<U, V> mapper;

        public MongoIterableCollection(final MongoIterable<U> iterable, final Function<U, V> mapper) {
            this.iterable = iterable;
            this.mapper = mapper;
        }

        @Override
        public MongoCursor<V> iterator() {
            return new MongoMappingCursor<U, V>(iterable.iterator(), mapper);
        }

        @Override
        public void forEach(final Block<? super V> block) {
            iterable.forEach(new Block<U>() {
                @Override
                public void run(final U document) {
                    block.run(mapper.apply(document));
                }
            });

        }

        @Override
        public <A extends Collection<? super V>> A into(final A target) {
            forEach(new Block<V>() {
                @Override
                public void run(final V v) {
                    target.add(v);
                }
            });
            return target;
        }

        @Override
        public <W> MongoIterable<W> map(final Function<V, W> mapper) {
            return new MongoIterableCollection<V, W>(this, mapper);
        }
    }
}<|MERGE_RESOLUTION|>--- conflicted
+++ resolved
@@ -43,7 +43,6 @@
 import org.mongodb.operation.MongoQueryFilter;
 import org.mongodb.operation.MongoRemove;
 import org.mongodb.operation.MongoReplace;
-import org.mongodb.operation.MongoSave;
 import org.mongodb.operation.MongoSortCriteria;
 import org.mongodb.operation.MongoUpdate;
 import org.mongodb.operation.MongoUpdateOperations;
@@ -129,7 +128,6 @@
     }
 
     @Override
-<<<<<<< HEAD
     public MongoStream<T> filter(final MongoQueryFilter filter) {
         return new MongoCollectionStream().filter(filter);
     }
@@ -167,17 +165,6 @@
     @Override
     public MongoWritableStream<T> upsert() {
         return new MongoCollectionStream().upsert();
-=======
-    @SuppressWarnings("unchecked")
-    public UpdateResult save(final MongoSave<T> save) {
-        Object id = serializer.getId(save.getDocument());
-        if (id == null) {
-            return insert(new MongoInsert<T>(save.getDocument()).writeConcern(save.getWriteConcern()));
-        }
-        else {
-            return replace(new MongoReplace<T>(new QueryFilterDocument("_id", id), save.getDocument()).isUpsert(true).writeConcern(save.getWriteConcern()));
-        }
->>>>>>> 78fb2883
     }
 
     @Override
@@ -239,7 +226,7 @@
 
         private MongoCollectionStream(MongoCollectionStream from) {
             findOp = new MongoFind(from.findOp);
-            writeConcern = getOptions().getWriteConcern();
+            writeConcern = from.writeConcern;
             upsert = from.upsert;
             limitSet = from.limitSet;
             returnNew = from.returnNew;
