--- conflicted
+++ resolved
@@ -197,13 +197,8 @@
     }
 
     @Override
-<<<<<<< HEAD
-    public <T> QueryResult<T> getMore(final MongoNamespace namespace, final GetMore getMore,
+    public <T> QueryResult<T> getMore(final MongoNamespace namespace, final MongoGetMore getMore,
                                       final Decoder<T> resultDecoder) {
-=======
-    public <T> QueryResult<T> getMore(final MongoNamespace namespace, final MongoGetMore getMore,
-                                      final Serializer<T> resultSerializer) {
->>>>>>> 7c9c613f
         try {
             QueryResult<T> result = asyncGetMore(namespace, getMore, resultDecoder).get();
             if (result == null) {
@@ -319,13 +314,8 @@
     }
 
     @Override
-<<<<<<< HEAD
     public <T> Future<QueryResult<T>> asyncGetMore(final MongoNamespace namespace, final GetMore getMore,
-                                                   final Decoder<T> resultDecoder) {
-=======
-    public <T> Future<QueryResult<T>> asyncGetMore(final MongoNamespace namespace, final MongoGetMore getMore,
                                                    final Serializer<T> resultSerializer) {
->>>>>>> 7c9c613f
         final SingleResultFuture<QueryResult<T>> retVal = new SingleResultFuture<QueryResult<T>>();
 
         asyncGetMore(namespace, getMore, resultDecoder, new SingleResultFutureCallback<QueryResult<T>>(retVal));
@@ -334,11 +324,7 @@
     }
 
     @Override
-<<<<<<< HEAD
-    public <T> void asyncGetMore(final MongoNamespace namespace, final GetMore getMore, final Decoder<T> resultDecoder,
-=======
-    public <T> void asyncGetMore(final MongoNamespace namespace, final MongoGetMore getMore, final Serializer<T> resultSerializer,
->>>>>>> 7c9c613f
+    public <T> void asyncGetMore(final MongoNamespace namespace, final GetMore getMore, final Serializer<T> resultSerializer,
                                  final SingleResultCallback<QueryResult<T>> callback) {
         final PooledByteBufferOutputBuffer buffer = new PooledByteBufferOutputBuffer(bufferPool);
         final MongoGetMoreMessage message = new MongoGetMoreMessage(namespace.getFullName(), getMore);
